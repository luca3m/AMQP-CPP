/**
 *  Array.cpp
 *
 *  Implementation of an array
 *
 */
#include "includes.h"

// we live in the copernica namespace
namespace AMQP {

/**
 *  Constructor based on incoming frame
 *  @param  frame
 */
Array::Array(ReceivedFrame &frame)
{
    // use this to see if we've read too many bytes.
    uint32_t charsToRead = frame.nextUint32();

    // keep going until all data is read
    while (charsToRead > 0)
    {
        // one byte less for the field type
        charsToRead -= 1;

        // read the field type and construct the field
        Field *field = Field::decode(frame);
        if (!field) continue;

        // less bytes to read
        charsToRead -= field->size();

        // add the additional field
        _fields.push_back(std::shared_ptr<Field>(field));
    }
}

/**
 *  Copy constructor
 *  @param  array
 */
Array::Array(const Array &array)
{
    // loop through the other array
    for (auto iter = array._fields.begin(); iter != array._fields.end(); iter++)
    {
        // add to this vector
        _fields.push_back(std::shared_ptr<Field>((*iter)->clone()));
    }
}

/**
 *  Get a field
 *
 *  If the field does not exist, an empty string is returned
 *
 *  @param  index   field index
 *  @return Field
 */
const Field &Array::get(uint8_t index) const
{
    // used if index does not exist
    static ShortString empty;

    // check whether we have that many elements
    if (index >= _fields.size()) return empty;

    // get value
    return *_fields[index];
}

<<<<<<< HEAD
std::string Array::getString(uint8_t index) const
{
    const Field& field = get(index);
    if (field.typeID() == 's')
    {
        return dynamic_cast<const ShortString&>(field).value();
    }
    if (field.typeID() == 'S')
    {
        return dynamic_cast<const LongString&>(field).value();
    }
    return "";
}

Table Array::getTable(uint8_t index) const
{
    const Field& field = get(index);
    if (field.typeID() == 'F')
    {
        return dynamic_cast<const Table&>(field);
    }
    return Table();
}

=======
/**
 *  Number of entries in the array
 *  @return uint32_t
 */
>>>>>>> 8b0cc3dc
uint32_t Array::count() const
{
  return _fields.size();
}

/**
 *  Remove a field from the array
 */
void Array::pop_back()
{
    _fields.pop_back();
}

/**
 *  Add a field to the array
 *  @param  value
 */
void Array::push_back(const Field& value)
{
    _fields.push_back(std::shared_ptr<Field>(value.clone()));
}

/**
 *  Get the size this field will take when
 *  encoded in the AMQP wire-frame format
 *  @return size_t
 */
size_t Array::size() const
{
    // store the size (four bytes for the initial size)
    size_t size = 4;

    // iterate over all elements
    for (auto item : _fields)
    {
        // add the size of the field type and size of element
        size += sizeof(item->typeID());
        size += item->size();
    }

    // return the result
    return size;
}

/**
 *  Write encoded payload to the given buffer.
 *  @param  buffer
 */
void Array::fill(OutBuffer& buffer) const
{
<<<<<<< HEAD
=======
    // store total size for all elements
>>>>>>> 8b0cc3dc
    buffer.add(static_cast<uint32_t>(size()-4));

    // iterate over all elements
    for (auto item : _fields)
    {
        // encode the element type and element
        buffer.add((uint8_t)item->typeID());
        item->fill(buffer);
    }
}

// end namespace
}<|MERGE_RESOLUTION|>--- conflicted
+++ resolved
@@ -70,7 +70,6 @@
     return *_fields[index];
 }
 
-<<<<<<< HEAD
 std::string Array::getString(uint8_t index) const
 {
     const Field& field = get(index);
@@ -95,12 +94,10 @@
     return Table();
 }
 
-=======
 /**
  *  Number of entries in the array
  *  @return uint32_t
  */
->>>>>>> 8b0cc3dc
 uint32_t Array::count() const
 {
   return _fields.size();
@@ -151,10 +148,7 @@
  */
 void Array::fill(OutBuffer& buffer) const
 {
-<<<<<<< HEAD
-=======
     // store total size for all elements
->>>>>>> 8b0cc3dc
     buffer.add(static_cast<uint32_t>(size()-4));
 
     // iterate over all elements
