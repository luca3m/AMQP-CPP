/**
 *  Base class for a message implementation
 *
 *  This is the base class for either the returned message or the consumed
 *  message.
 *
 *  @copyright 2014 Copernica BV
 */

/**
 *  Namespace
 */
namespace AMQP {

/**
 *  Class definition
 */
class MessageImpl : public Message
{
private:
    /**
     *  How many bytes have been received?
     *  @var uint64_t
     */
    uint64_t _received;
<<<<<<< HEAD
    uint64_t _bodySize;
=======

    /**
     *  Was the buffer allocated by us?
     *  @var bool
     */
    bool _selfAllocated;
>>>>>>> 8b0cc3dc

protected:
    /**
     *  Constructor
     *  @param  exchange
     *  @param  routingKey
     */
    MessageImpl(const std::string &exchange, const std::string &routingKey) :
        Message(exchange, routingKey),
<<<<<<< HEAD
        _received(0),_bodySize(0)
        {}

public:
=======
        _received(0), _selfAllocated(false)
        {}

public:
    /**
     *  Destructor
     */
    virtual ~MessageImpl()
    {
        // clear up memory if it was self allocated
        if (_selfAllocated) delete[] _body;
    }
>>>>>>> 8b0cc3dc

    /**
     *  Set the body size
     *  This field is set when the header is received
     *  @param  uint64_t
     */
    void setBodySize(uint64_t size)
    {
        _bodySize = size;
    }

    /**
     *  Append data
     *  @param  buffer      incoming data
     *  @param  size        size of the data
     *  @return bool        true if the message is now complete
     */
    bool append(const char *buffer, uint64_t size)
    {
<<<<<<< HEAD
        _str.append(buffer, size);
        _received += size;
        return _received >= _bodySize;
=======
        // is this the only data, and also direct complete?
        if (_received == 0 && size >= _bodySize)
        {
            // we have everything
            _body = buffer;
            _received = _bodySize;

            // done
            return true;
        }
        else
        {
            // it does not yet fit, do we have to allocate?
            if (!_body) _body = new char[_bodySize];
            _selfAllocated = true;

            // prevent that size is too big
            if (size > _bodySize - _received) size = _bodySize - _received;

            // append data
            memcpy((char *)(_body + _received), buffer, size);

            // we have more data now
            _received += size;

            // done
            return _received >= _bodySize;
        }
>>>>>>> 8b0cc3dc
    }

    /**
     *  Report to the handler
     *  @param  consumer
     */
    virtual void report(const DeferredConsumer& consumer) = 0;
};

/**
 *  End of namespace
 */
}
<|MERGE_RESOLUTION|>--- conflicted
+++ resolved
@@ -23,16 +23,7 @@
      *  @var uint64_t
      */
     uint64_t _received;
-<<<<<<< HEAD
     uint64_t _bodySize;
-=======
-
-    /**
-     *  Was the buffer allocated by us?
-     *  @var bool
-     */
-    bool _selfAllocated;
->>>>>>> 8b0cc3dc
 
 protected:
     /**
@@ -42,26 +33,10 @@
      */
     MessageImpl(const std::string &exchange, const std::string &routingKey) :
         Message(exchange, routingKey),
-<<<<<<< HEAD
         _received(0),_bodySize(0)
         {}
 
 public:
-=======
-        _received(0), _selfAllocated(false)
-        {}
-
-public:
-    /**
-     *  Destructor
-     */
-    virtual ~MessageImpl()
-    {
-        // clear up memory if it was self allocated
-        if (_selfAllocated) delete[] _body;
-    }
->>>>>>> 8b0cc3dc
-
     /**
      *  Set the body size
      *  This field is set when the header is received
@@ -80,40 +55,9 @@
      */
     bool append(const char *buffer, uint64_t size)
     {
-<<<<<<< HEAD
         _str.append(buffer, size);
         _received += size;
         return _received >= _bodySize;
-=======
-        // is this the only data, and also direct complete?
-        if (_received == 0 && size >= _bodySize)
-        {
-            // we have everything
-            _body = buffer;
-            _received = _bodySize;
-
-            // done
-            return true;
-        }
-        else
-        {
-            // it does not yet fit, do we have to allocate?
-            if (!_body) _body = new char[_bodySize];
-            _selfAllocated = true;
-
-            // prevent that size is too big
-            if (size > _bodySize - _received) size = _bodySize - _received;
-
-            // append data
-            memcpy((char *)(_body + _received), buffer, size);
-
-            // we have more data now
-            _received += size;
-
-            // done
-            return _received >= _bodySize;
-        }
->>>>>>> 8b0cc3dc
     }
 
     /**
